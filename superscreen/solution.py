--- conflicted
+++ resolved
@@ -24,14 +24,10 @@
 
 from .about import version_dict
 from .device import Device, Polygon
-<<<<<<< HEAD
 from .distance import cdist
 from .fem import in_polygon
 from .geometry import path_vectors
 from .io import deserialize_obj, serialize_obj
-=======
-from .fem import in_polygon
->>>>>>> 2afa15a7
 from .parameter import Constant
 from .sources.current import biot_savart_2d
 
@@ -891,14 +887,9 @@
         if zs.ndim == 1:
             # We need zs to be shape (m, 1)
             zs = zs[:, np.newaxis]
-<<<<<<< HEAD
-
-=======
-        rho2 = cdist(positions, points, metric="sqeuclidean").astype(dtype, copy=False)
->>>>>>> 2afa15a7
+
         # Compute the vector potential at the specified positions
         # from the currents in each film
-
         vector_potentials = {}
         for name, film in device.films.items():
             dz = zs - layers_by_film[name].z0
